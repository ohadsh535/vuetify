--- conflicted
+++ resolved
@@ -34,14 +34,17 @@
 
     data () {
       return {
-        activatorDimensions: {},
-        autoTop: null,
-        contentDimensions: {},
-        minWidth: 'auto',
-        offset: {
+        dimensions: {
+          activator: {},
+          content: {},
+          list: {},
+          item: {}
+        },
+        position: {
           top: 0,
           left: 0
-        }
+        },
+        minWidth: 'auto'
       }
     },
 
@@ -68,10 +71,17 @@
     },
 
     computed: {
+      direction () {
+        return {
+          'vertical': (this.bottom || this.auto) ? 'bottom' : 'top',
+          'horizontal': (this.right || this.auto) ? 'right' : 'left'
+        }
+      },
+
       styles () {
         return {
-          top: `${this.offset.top}px`,
-          left: `${this.offset.left}px`,
+          top: `${this.position.top}px`,
+          left: `${this.position.left}px`,
           maxHeight: isNaN(this.maxHeight) ? this.maxHeight : `${this.maxHeight}px`,
           minWidth: `${this.minWidth}px`
         }
@@ -84,171 +94,128 @@
     },
 
     methods: {
-      /**
-       * Activate
-       *
-       * @return {void}
-       */
+
       activate () {
-        const { top, left } = this.computeLocation()
         this.isActive = true
-<<<<<<< HEAD
+        this.updateDimensions()
+        this.updatePosition()
+      },
+
+      updateDimensions () {
         this.$refs.content.style.display = 'block'
-        this.origin.top = this.computeOrigin('top', this.top)
-        this.origin.left = this.computeOrigin('left', this.left)
-=======
-        this.minWidth = this.$el.clientWidth + (this.auto ? 20 : 0)
-        if (this.auto) {
-          const { top, scrollTop } = this.autoTop
-          this.offset.top = top
-          setTimeout(() => this.$refs.content.scrollTop = scrollTop, 0)
-        } else {
-          this.offset.top = top
-        }
-        this.offset.left = left - (this.auto ? 10 : 0)
-      },
-
-      autoHeight () {
-        const children = Array.from(this.$refs.content.getElementsByClassName('list__tile'))
-        const el = this.$refs.content
-        let scrollTop = 0
-        let top = 0
-        let selected = {}
-        let index = 0
-
-        children.forEach((el, i) => {
-          if (el.classList.contains('list__tile--active')) {
-            index = i
-            selected = el
-          }
-        })
-
-        el.style.display = 'block'
-        if (index < 2 || children.length < 4) {
-          top = 8 + (children[0].clientHeight * index)
-        } else if (index < children.length - 2) {
-          top = el.clientHeight / 2 - 31
-          scrollTop = 35 + ((index - 2) * selected.clientHeight)
-        } else {
-          const number = children.length - 2 === index ? 2 : 3
-
-          top = (selected.clientHeight * number)
-          scrollTop = el.scrollHeight
-        }
-        el.style.display = 'none'
-
-        return {
-          top: -top,
-          scrollTop
-        }
->>>>>>> 3888821f
-      },
-
-      /**
-       * Get Activator Dimensions
-       *
-       * @return {ClientRect}
-       */
-      getActivatorDimensions () {
-        return {
-          top: this.$refs.activator.offsetTop,
-          left: this.$refs.activator.offsetLeft,
-          width: this.$refs.activator.clientWidth,
-          height: this.$refs.activator.clientHeight
-        }
-      },
-
-      /**
-<<<<<<< HEAD
-=======
-       * Get Content Dimensions
-       *
-       * @return {ClientRect}
-       */
-      getContentDimensions () {
-        const el = this.$refs.content
-
-        el.style.display = 'block' // <-- Turn on display so we can get the dimensions.
-        const dimensions = el.getBoundingClientRect()
-        if (this.auto) {
-          this.autoTop = this.autoHeight()
-        }
-        el.style.display = 'none'
-
-        return dimensions
-      },
-
-      /**
->>>>>>> 3888821f
-       * Get Offset
-       *
-       * Computes the top or left offset of menu content
-       *
-       * @param {string} coord Set to 'top' or 'left' to compute top or left offset.
-       * @param {boolean} isOppositeDirection Set to true for top or left menu direction.
-       * @param {boolean} amount Set to the amount you want to offset.
-       * @return {integer}
-       */
-      getOffset (coord, isOppositeDirection, amount) {
-        const offset = coord === 'left' ? this.offsetX : this.offsetY
-        if (!offset) return 0
-        return isOppositeDirection ? -amount : amount
-      },
-
-      /**
-       * Compute Origin
-       *
-       * Computes the top or left position of menu content.
-       *
-       * @param {string} coord Set to 'top' or 'left' to compute top or left offset.
-       * @param {boolean} isOppositeDirection Set to true for top or left menu direction.
-       * @param {boolean} checkBounds Set to true if you want to check/fix menu when it appears
-       *    over the screen edge.
-       * @return {integer}
-       */
-      computeOrigin (coord, isOppositeDirection, checkBounds = true) {
-        const dimension = coord === 'left' ? 'width' : 'height'
-        const inner = coord === 'left' ? 'innerWidth' : 'innerHeight'
-<<<<<<< HEAD
-        const scroll = coord === 'left' ? 'pageXOffset' : 'pageYOffset'
-        const activator = this.getActivatorDimensions()
-        const content = this.$refs.content.getBoundingClientRect()
-        const offset = this.getOffset(coord, isOppositeDirection, activator[dimension])
-=======
-        const scroll = coord === 'left' ? 'scrollX' : 'scrollY'
-        const activator = this.activatorDimensions
-        const content = this.contentDimensions
-        const offset = this.getOffset(coord, isDefaultDirection, activator[dimension])
->>>>>>> 3888821f
-
-        // For left & top (aka "opposite") directions we need to pull back the coordinates.
-        const directionAdjust = isOppositeDirection ? activator[dimension] - content[dimension] : 0
-
-        // Compute the origin.
-        let pos = activator[coord] + offset + directionAdjust
-
-        // Flip direction if menu appears over the screen edge.
-<<<<<<< HEAD
-        if (pos - window[scroll] < 0 || pos - window[scroll] + content[dimension] > window[inner]) {
-          pos = checkBounds ? this.computeOrigin(coord, !isOppositeDirection, false) : pos
-        }
-=======
-        // if (pos - window[scroll] < 0 || pos - window[scroll] + content[dimension] > window[inner]) {
-        //   pos = checkBounds ? this.computeOrigin(coord, !isDefaultDirection, false) : pos
-        // }
->>>>>>> 3888821f
+        this.dimensions = {
+          'activator': this.rect(this.$refs.activator),
+          'content': this.rect(this.$refs.content),
+          'list': this.rect(this.$refs.content, '.list'),
+          'item': this.rect(this.$refs.content, '.list__item')
+        }
+      },
+
+      updatePosition () {
+        const { vertical, horizontal } = this.direction
+        this.position.top = this.computePosition(vertical)
+        this.position.left = this.computePosition(horizontal)
+      },
+
+      computeOffset (dir, amount = 0) {
+        const isVertical = this.isVertical(dir)
+        const isAuto = this.auto
+        const isOffset = isVertical ? this.offsetY : this.offsetX
+
+        if (isAuto) return isVertical ? this.computeAutoOffset(dir) : 0
+        if (isOffset) return this.isTopOrLeft(dir) ? -amount : amount
+        return 0
+      },
+
+      computeAutoOffset (dir) {
+        const { activator, content, list, item } = this.dimensions
+        const isReversed = this.isReversed(dir)
+        const selected = this.$refs.content.querySelector('.list__tile--active')
+        let offset = (activator.height - content.height) / 2
+
+        if (!selected) return isReversed ? 0 : offset
+
+        const scrollHeight = content.height - item.height
+        const scrollToMiddle = scrollHeight / 2
+        const offsetTop = selected.parentElement.offsetTop
+        const offsetBottom = list.height - item.height - offsetTop
+
+        if (offsetTop < scrollToMiddle) offset += scrollToMiddle - offsetTop
+        if (offsetBottom < scrollToMiddle) offset += offsetBottom - scrollToMiddle
+
+        this.scrollToItem(dir, offsetTop, scrollHeight)
+
+        // Todo: Temporary out-of-bound fix. Need to discuss.
+        return isReversed ? 0 : offset
+      },
+
+      scrollToItem (dir, offsetTop, scrollHeight) {
+        let scroll = offsetTop - (scrollHeight / 2)
+
+        // Todo: Temporary out-of-bound fix. Need to discuss.
+        if (this.isReversed(dir)) {
+          scroll = dir === 'top' ? offsetTop - scrollHeight : offsetTop
+        }
+
+        this.$refs.content.scrollTop = scroll
+      },
+
+      computePosition (dir, fixBounds = true) {
+        const { activator, content } = this.dimensions
+        const isVertical = this.isVertical(dir)
+        const coord = isVertical ? 'top' : 'left'
+        const dimen = isVertical ? 'height' : 'width'
+        const winInner = isVertical ? window['innerHeight'] : window['innerWidth']
+        const winScroll = isVertical ? window['pageYOffset'] : window['pageXOffset']
+        const offset = this.computeOffset(dir, activator[dimen])
+
+        // Adjust for Top or Left direction to push the coordinates back.
+        const dirAdjust = this.isTopOrLeft(dir) ? activator[dimen] - content[dimen] : 0
+
+        // Compute the new position.
+        let pos = activator[coord] + offset + dirAdjust + winScroll
+
+        // Reverse direction if menu appears over the screen edge.
+        if (this.isOutOfBounds(pos, content[dimen], winScroll, winInner)) {
+          pos = fixBounds ? this.computePosition(this.reverse(dir), false) : pos
+        }
 
         return pos
       },
 
-      computeLocation () {
-        this.activatorDimensions = this.getActivatorDimensions()
-        this.contentDimensions = this.getContentDimensions()
-
-        return {
-          top: this.computeOrigin('top', this.top),
-          left: this.computeOrigin('left', this.left)
-        }
+      isOutOfBounds (pos, content, winScroll, winInner) {
+        pos -= winScroll
+        return pos < 0 || pos + content > winInner
+      },
+
+      reverse (dir) {
+        if (this.isVertical(dir)) {
+          return this.direction['vertical'] === 'top' ? 'bottom' : 'top'
+        }
+        return this.direction['horizontal'] === 'left' ? 'right' : 'left'
+      },
+
+      isReversed (dir) {
+        return this.isVertical(dir)
+          ? this.direction['vertical'] !== dir
+          : this.direction['horizontal'] !== dir
+      },
+
+      // Utils
+      // ====================
+
+      rect (el, classSelector = '') {
+        if (!classSelector) return el.getBoundingClientRect()
+        const descendant = el.querySelector(classSelector)
+        return descendant ? descendant.getBoundingClientRect() : null
+      },
+
+      isVertical (dir) {
+        return ['top', 'bottom'].includes(dir)
+      },
+
+      isTopOrLeft (dir) {
+        return ['top', 'left'].includes(dir)
       }
     }
   }
