import Activator from './mixins/activator'
import Generators from './mixins/generators'
import Position from './mixins/position'
import Utils from './mixins/utils'
import Toggleable from '../../mixins/toggleable'
<<<<<<< HEAD
=======
import Keyable from './mixins/keyable'
>>>>>>> 5ce710b1

export default {
  name: 'menu',

  mixins: [Activator, Generators, Keyable, Position, Utils, Toggleable],

  data () {
    return {
      app: null,
      autoIndex: null,
      dimensions: {
        activator: {
          top: 0, left: 0,
          bottom: 0, right: 0,
          width: 0, height: 0,
          offsetTop: 0, scrollHeight: 0
        },
        content: {
          top: 0, left: 0,
          bottom: 0, right: 0,
          width: 0, height: 0,
          offsetTop: 0, scrollHeight: 0
        },
        list: null,
        selected: null
      },
      direction: { vert: 'bottom', horiz: 'right' },
      isContentActive: false,
      isBooted: false,
      maxHeightAutoDefault: '200px',
      resizeTimeout: {},
      startIndex: 3,
      stopIndex: 0,
      tileLength: 0,
      window: {}
    }
  },

  props: {
    top: Boolean,
    left: Boolean,
    bottom: Boolean,
    right: Boolean,
    auto: Boolean,
    offsetX: Boolean,
    offsetY: Boolean,
    disabled: Boolean,
    maxHeight: {
      default: 'auto'
    },
    nudgeTop: {
      type: Number,
      default: 0
    },
    nudgeBottom: {
      type: Number,
      default: 0
    },
    nudgeLeft: {
      type: Number,
      default: 0
    },
    nudgeRight: {
      type: Number,
      default: 0
    },
    nudgeWidth: {
      type: Number,
      default: 0
    },
    openOnClick: {
      type: Boolean,
      default: true
    },
    lazy: Boolean,
    closeOnClick: {
      type: Boolean,
      default: true
    },
    closeOnContentClick: {
      type: Boolean,
      default: true
    },
    activator: {
      default: null
    },
    activatorXY: {
      default: null
    },
    origin: {
      type: String,
      default: 'top left'
    },
    transition: {
      type: String,
      default: 'v-menu-transition'
    }
  },

  computed: {
    minWidth () {
      return this.dimensions.activator.width + this.nudgeWidth + (this.auto ? 16 : 0)
    },
    styles () {
      return {
        maxHeight: this.auto ? '200px' : isNaN(this.maxHeight) ? this.maxHeight : `${this.maxHeight}px`,
        minWidth: `${this.minWidth}px`,
        top: `${this.calcTop()}px`,
        left: `${this.calcLeft()}px`
      }
    }
  },

  watch: {
    isActive (val) {
      if (this.disabled) return

      val && this.activate() || this.deactivate()
    },
    activator (newActivator, oldActivator) {
      this.removeActivatorEvents(oldActivator)
      this.addActivatorEvents(newActivator)
    },
    windowResizeHandler () {
      this.isBooted = false
    }
  },

  mounted () {
    window.addEventListener('resize', this.onResize, { passive: true })
    this.addActivatorEvents(this.activator)
    this.app = document.querySelector('[data-app]')
    this.$nextTick(() => {
      this.app && this.app.appendChild(this.$refs.content)
    })
  },

  beforeDestroy () {
    window.removeEventListener('resize', this.onResize, { passive: true })
    this.app &&
      this.app.contains(this.$refs.content) &&
      this.app.removeChild(this.$refs.content)

    this.removeActivatorEvents(this.activator)
    window.removeEventListener('resize', this.windowResizeHandler)
  },

  methods: {
    activate () {
      this.initWindow()
      this.updateDimensions()
      this.$nextTick(this.startTransition)
    },
    deactivate () {
      this.isContentActive = false
    },
    onResize () {
      clearTimeout(this.resizeTimeout)
      if (!this.isActive) return
      this.resizeTimeout = setTimeout(this.updateDimensions, 200)
    },
    startTransition () {
<<<<<<< HEAD
      this.isContentActive = true     // <-- Trigger v-show on content.
=======
      this.isContentActive = true
>>>>>>> 5ce710b1
      this.$nextTick(this.calculateScroll)
    }
  },

  render (h) {
    const data = {
      'class': 'menu',
      directives: [{
        name: 'click-outside',
        value: () => this.closeOnClick
      }],
      on: {
<<<<<<< HEAD
        keyup: e => { if (e.keyCode === 27) this.isActive = false }
=======
        keydown: e => {
          if (e.keyCode === 27) this.isActive = false
          if ([40, 38].includes(e.keyCode)) this.changeListIndex(e)
        }
>>>>>>> 5ce710b1
      }
    }

    return h('div', data, [
      this.genActivator(),
      this.genTransition()
    ])
  }
}<|MERGE_RESOLUTION|>--- conflicted
+++ resolved
@@ -3,10 +3,7 @@
 import Position from './mixins/position'
 import Utils from './mixins/utils'
 import Toggleable from '../../mixins/toggleable'
-<<<<<<< HEAD
-=======
 import Keyable from './mixins/keyable'
->>>>>>> 5ce710b1
 
 export default {
   name: 'menu',
@@ -169,11 +166,7 @@
       this.resizeTimeout = setTimeout(this.updateDimensions, 200)
     },
     startTransition () {
-<<<<<<< HEAD
-      this.isContentActive = true     // <-- Trigger v-show on content.
-=======
       this.isContentActive = true
->>>>>>> 5ce710b1
       this.$nextTick(this.calculateScroll)
     }
   },
@@ -186,14 +179,10 @@
         value: () => this.closeOnClick
       }],
       on: {
-<<<<<<< HEAD
-        keyup: e => { if (e.keyCode === 27) this.isActive = false }
-=======
         keydown: e => {
           if (e.keyCode === 27) this.isActive = false
           if ([40, 38].includes(e.keyCode)) this.changeListIndex(e)
         }
->>>>>>> 5ce710b1
       }
     }
 
