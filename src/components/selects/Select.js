--- conflicted
+++ resolved
@@ -183,14 +183,7 @@
         value: () => (this.isActive = false)
       }],
       on: {
-<<<<<<< HEAD
-        keydown: e => {
-          if (e.keyCode === 27) this.$refs.menu.isActive = false
-          else this.$refs.menu.changeListIndex(e)
-        }
-=======
         keydown: e => this.$refs.menu.changeListIndex(e)
->>>>>>> 548181c6
       }
     })
   }
