--- conflicted
+++ resolved
@@ -16,16 +16,11 @@
       data.staticClass += ` ${Object.keys(data.attrs).join(' ')}`
       delete data.attrs
     }
-<<<<<<< HEAD
-    data.domProps = data.domProps || {}
-    data.domProps.id = props.id
-=======
 
     if (props.id) {
       data.domProps = data.domProps || {}
       data.domProps.id = props.id
     }
->>>>>>> c97bd7cd
 
     return h('div', data, children)
   }
