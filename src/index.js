require('./stylus/main.styl')

import Bus from './util/bus'
import Components from './components/_index'
import Directives from './directives/_index'
import Init from './util/init'
import Load from './util/load'
<<<<<<< HEAD
import { mergeObject } from './util/helpers'
=======
import Event from './util/event'
>>>>>>> 9146cceb
import Toast from './functions/toast'
import Store from './store/index'

const defaults = {
  componentPrefix: 'V',
  directivePrefix: ''
}

function plugin(Vue, options) {
  options = mergeObject(defaults, (options || {}))

  Object.keys(Directives).forEach(key => {
    Vue.directive(`${options.directivePrefix}${key}`, Directives[key])
  })

  Object.keys(Components).forEach(key => {
    Vue.component(`${options.componentPrefix}${key}`, Components[key])
  })

<<<<<<< HEAD
  Vue.prototype.$vuetify = {
    bus: Bus,

    load: Load,

    init: Init,

    toast: Toast,

    options
=======
  Vue.prototype.$vuetify = function () {
    return {
      bus: Bus,
      event: Event.bind(this),
      load: Load,
      init: Init.bind(this),
      toast: Toast
    }
>>>>>>> 9146cceb
  }
}

if (typeof window !== 'undefined' && window.Vue) {
  window.Vue.use(plugin);
}

module.exports = plugin

module.exports.vuetifySync = (store) => {
  store.registerModule('vuetify', Store)
}<|MERGE_RESOLUTION|>--- conflicted
+++ resolved
@@ -5,11 +5,7 @@
 import Directives from './directives/_index'
 import Init from './util/init'
 import Load from './util/load'
-<<<<<<< HEAD
-import { mergeObject } from './util/helpers'
-=======
 import Event from './util/event'
->>>>>>> 9146cceb
 import Toast from './functions/toast'
 import Store from './store/index'
 
@@ -29,18 +25,6 @@
     Vue.component(`${options.componentPrefix}${key}`, Components[key])
   })
 
-<<<<<<< HEAD
-  Vue.prototype.$vuetify = {
-    bus: Bus,
-
-    load: Load,
-
-    init: Init,
-
-    toast: Toast,
-
-    options
-=======
   Vue.prototype.$vuetify = function () {
     return {
       bus: Bus,
@@ -49,7 +33,6 @@
       init: Init.bind(this),
       toast: Toast
     }
->>>>>>> 9146cceb
   }
 }
 
