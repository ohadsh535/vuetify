@import '../bootstrap'
@import '../theme'

.input-group
  display: flex
  flex: 1
  flex-wrap: wrap
  min-width: 24px
  padding: $input-group-padding
  position: relative
  width: 100%
  outline: none
  transition: box-shadow $primary-transition


/** Label */
.input-group
  label
    font-size $input-font-size
    line-height: $input-font-size * 2
    height: $input-height
    max-width: 90%
    min-width: 0
    overflow: hidden
    pointer-events: none
    text-align: left
    text-overflow: ellipsis
    transform: translate3d(0, 0, 0)
    transform-origin: top left
    transition: .4s $transition.fast-in-fast-out
    white-space: nowrap
    width: 100%
    z-index: 0

/** Blocks */
.input-group
  &__input
    display: flex
    flex: 1 0 100%
    min-width: 0
    min-height: $input-height

/** Icons */
.input-group
  &__icon-cb
    cursor: pointer

.input-group
  &.input-group--focused
    .input-group__input .icon
      color: $theme.primary

/** States */
.input-group
  &--disabled
    .input-group__details:before
      background-color: transparent
      background-position: bottom
      background-size: 3px 1px
      background-repeat: repeat-x

  // Focused
  &.input-group--text-field
    &:not(.input-group--single-line):not(.input-group--error)
      &.input-group--focused,
      &:focus
        label
          color: $theme.primary

        textarea
          border-color: $theme.primary

    &.input-group--focused,
    &:focus
      &:not(.input-group--disabled)
        .input-group__details
          &:after
            transform: scaleX(1)

  // Required
  &--required
    label:after
      content: '*'

    &.input-group--focused
      label:after
        color: $theme.error

  // Error
  &.input-group--error
    input,
    textarea
      caret-color: $theme.error

    textarea
      border-color: $theme.error
<<<<<<< HEAD

    label
      animation: shake .6s $transition.swing
=======
>>>>>>> 4faab475

    label,
    .input-group__input .icon
      color: $theme.error

    .input-group__details
      &:after,
      &:before
        background-color: $theme.error

    > label
      animation: shake .6s $transition.swing

/** Details */
.input-group
  .slide-y-transition-leave,
  .slide-y-transition-leave-to
    position: absolute

  &__details
    display: flex
    padding-top: 4px
    flex: 1 0 100%
    font-size: 12px
    min-height: 22px
    overflow: hidden
    position: relative
    width: 100%

    &:after, &:before
      content: ''
      position: absolute
      left: 0
      transition: .3s $transition.fast-out-slow-in

    &:after
      background-color: $theme.primary
      top: 0
      height: 2px
      transform: scaleX(0)
      transform-origin: center center 0
      width: 100%
      z-index: 1

    &:before
      top: 0
      height: 1px
      width: 100%
      z-index: 0

  &--hide-details
    .input-group__details
      min-height: 2px
      padding: 0

/** Hint */
.input-group
  &__hint
    // flex: 1 0
    transition: .3s $transition.fast-in-fast-out

/** Error */
.input-group
  .input-group__error
    flex: 1 0
    transition: .3s $transition.fast-in-fast-out
    color: $theme.error


/** Types */
.input-group
  &--overflow,
  &--segmented,
  &--editable
    &.input-group--active
      background-color: #fff

/* Theme */
input-group($material)
  input,
  textarea
    color: $material.text.primary

    &:disabled
      color: $material.text.disabled

  .input-group__details
    color: $material.text.secondary

  &.input-group--textarea:not(.input-group--full-width)
    textarea
      border: 2px solid $material.text.secondary

  // This is specific for selects
  &.input-group--dirty
    .input-group__selections__comma
      color: $material.text.primary

  &:not(.input-group--error)
    label
      color: $material.text.secondary

    .input-group__details:before
      background-color: $material.input-bottom-line

    &:not(.input-group--focused)
      .input-group__input
        .input-group__append-icon,
        .input-group__prepend-icon
          color: $material.text.secondary

      &:not(.input-group--disabled):not(.input-group--overflow):not(.input-group--segmented):not(.input-group--editable):hover
        .input-group__details:before
          background-color: $material.text.primary

        &.input-group--textarea:not(.input-group--full-width)
          textarea
            border-color: $material.text.primary

  .input-group__counter
    color: $material.text.secondary

  &.input-group
    &--overflow, &--segmented, &--editable
      .input-group__input,
      .input-group__details
        &:before
          background-color: $material.dividers

  &.input-group--disabled
    input,
    // textarea
      color: $material.text.secondary

    .input-group__details:before
      background-color: transparent
      background-image: linear-gradient(
        to right,
        $material.text.disabled 0,
        $material.text.disabled 33%,
        transparent 0
      )

  .input-group--text-field
    &__prefix, &__suffix
      color: $material.text.secondary

theme(input-group, "input-group")<|MERGE_RESOLUTION|>--- conflicted
+++ resolved
@@ -94,12 +94,10 @@
 
     textarea
       border-color: $theme.error
-<<<<<<< HEAD
-
+/*
     label
       animation: shake .6s $transition.swing
-=======
->>>>>>> 4faab475
+*/
 
     label,
     .input-group__input .icon
