--- conflicted
+++ resolved
@@ -13,10 +13,6 @@
     }
   },
   "npmClient": "yarn",
-<<<<<<< HEAD
-  "version": "2.5.0-beta.0",
-=======
   "version": "2.5.2",
->>>>>>> 0ec9d53c
   "useWorkspaces": true
 }