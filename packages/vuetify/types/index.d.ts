import Vue, { Component, PluginFunction, VueConstructor, DirectiveOptions } from 'vue'
import './lib'
import './alacarte'
import './colors'

// Services
<<<<<<< HEAD
import { Application } from '../src/services/application'
import { Breakpoint } from '../src/services/breakpoint'
import { Goto } from '../src/services/goto'
import { Icons } from '../src/services/icons'
import { Lang } from '../src/services/lang'
import { Stack } from '../src/services/stack'
import { Theme } from '../src/services/theme'
=======
import { Application } from './services/application'
import { Breakpoint } from './services/breakpoint'
import { Icons } from './services/icons'
import { Lang } from './services/lang'
import { Theme } from './services/theme'
>>>>>>> 9a797d88

// Service Options
import { GoToOptions } from './services/goto'
import { VuetifyPreset } from './presets'

declare const Vuetify: Vuetify
export default Vuetify
export interface Vuetify {
  install: PluginFunction<VuetifyUseOptions>
  version: string
  framework: Framework
  new (preset?: Partial<VuetifyPreset>): Vuetify
}

export type ComponentOrPack = Component & {
  $_vuetify_subcomponents?: Record<string, ComponentOrPack>
}

export interface VuetifyUseOptions {
  transitions?: Record<string, VueConstructor>
  directives?: Record<string, DirectiveOptions>
  components?: Record<string, ComponentOrPack>
}

<<<<<<< HEAD
export interface VuetifyObject extends Vue {
  readonly breakpoint: InstanceType<typeof Breakpoint>
  readonly goTo: <T extends string | number | HTMLElement | Vue>(target: T, options?: VuetifyGoToOptions) => Promise<T>
  application: InstanceType<typeof Application>
  theme: InstanceType<typeof Theme>
  icons: InstanceType<typeof Icons>
  lang: InstanceType<typeof Lang>
  stack: InstanceType<typeof Stack>
=======
export interface Framework {
  readonly breakpoint: Breakpoint
  readonly goTo: <T extends string | number | HTMLElement | Vue>(target: T, options?: GoToOptions) => Promise<T>
  application: Application
  theme: Theme
  icons: Icons
  lang: Lang
>>>>>>> 9a797d88
  rtl: boolean
}

declare module 'vue/types/vue' {
  export interface Vue {
    $vuetify: Framework
  }
}

declare module 'vue/types/options' {
  export interface ComponentOptions<
    V extends Vue,
    Data=DefaultData<V>,
    Methods=DefaultMethods<V>,
    Computed=DefaultComputed,
    PropsDef=PropsDefinition<DefaultProps>,
    Props=DefaultProps> {
    vuetify?: Vuetify
  }
}<|MERGE_RESOLUTION|>--- conflicted
+++ resolved
@@ -4,21 +4,12 @@
 import './colors'
 
 // Services
-<<<<<<< HEAD
-import { Application } from '../src/services/application'
-import { Breakpoint } from '../src/services/breakpoint'
-import { Goto } from '../src/services/goto'
-import { Icons } from '../src/services/icons'
-import { Lang } from '../src/services/lang'
-import { Stack } from '../src/services/stack'
-import { Theme } from '../src/services/theme'
-=======
 import { Application } from './services/application'
 import { Breakpoint } from './services/breakpoint'
 import { Icons } from './services/icons'
 import { Lang } from './services/lang'
+import { Stack } from '../src/services/stack'
 import { Theme } from './services/theme'
->>>>>>> 9a797d88
 
 // Service Options
 import { GoToOptions } from './services/goto'
@@ -43,16 +34,6 @@
   components?: Record<string, ComponentOrPack>
 }
 
-<<<<<<< HEAD
-export interface VuetifyObject extends Vue {
-  readonly breakpoint: InstanceType<typeof Breakpoint>
-  readonly goTo: <T extends string | number | HTMLElement | Vue>(target: T, options?: VuetifyGoToOptions) => Promise<T>
-  application: InstanceType<typeof Application>
-  theme: InstanceType<typeof Theme>
-  icons: InstanceType<typeof Icons>
-  lang: InstanceType<typeof Lang>
-  stack: InstanceType<typeof Stack>
-=======
 export interface Framework {
   readonly breakpoint: Breakpoint
   readonly goTo: <T extends string | number | HTMLElement | Vue>(target: T, options?: GoToOptions) => Promise<T>
@@ -60,7 +41,7 @@
   theme: Theme
   icons: Icons
   lang: Lang
->>>>>>> 9a797d88
+  stack: Stack
   rtl: boolean
 }
 
