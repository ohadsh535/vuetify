// Jest Snapshot v1, https://goo.gl/fbAQLP

exports[`VTooltip should render component and match snapshot 1`] = `
<span class="v-tooltip">
  <div class="v-tooltip__content"
       style="left: 0px; max-width: auto; opacity: 0; top: 12px; display: none;"
  >
  </div>
  <span>
    activator
  </span>
</span>
`;

exports[`VTooltip should render component and match snapshot 2`] = `
<span class="v-tooltip">
  <span>
    activator
  </span>
</span>
`;

exports[`VTooltip should render component with custom eager and match snapshot 1`] = `
<span class="v-tooltip">
  <span>
    activator
  </span>
</span>
`;

exports[`VTooltip should render component with min/max width and match snapshot 1`] = `
<span class="v-tooltip">
<<<<<<< HEAD
  <div class="v-tooltip__content menuable__content__active"
       style="left: 0px; max-width: 200px; min-width: 100px; opacity: 0.9; top: 12px; display: none;"
  >
    <span>
      content
    </span>
  </div>
=======
>>>>>>> 9a797d88
  <span>
    activator
  </span>
</span>
`;

exports[`VTooltip should render component with value=true and match snapshot 1`] = `
<span class="v-tooltip">
<<<<<<< HEAD
  <div class="v-tooltip__content menuable__content__active"
       style="left: 0px; max-width: auto; opacity: 0.9; top: 12px; display: none;"
  >
    <span>
      content
    </span>
  </div>
=======
>>>>>>> 9a797d88
  <span>
    activator
  </span>
</span>
`;

exports[`VTooltip should render component with zIndex prop and match snapshot 1`] = `
<span class="v-tooltip">
  <div class="v-tooltip__content"
       style="left: 0px; max-width: auto; opacity: 0; top: 12px; z-index: 42; display: none;"
  >
  </div>
</span>
`;<|MERGE_RESOLUTION|>--- conflicted
+++ resolved
@@ -3,7 +3,7 @@
 exports[`VTooltip should render component and match snapshot 1`] = `
 <span class="v-tooltip">
   <div class="v-tooltip__content"
-       style="left: 0px; max-width: auto; opacity: 0; top: 12px; display: none;"
+       style="left: 0px; max-width: auto; opacity: 0; top: 12px; z-index: 0; display: none;"
   >
   </div>
   <span>
@@ -30,16 +30,6 @@
 
 exports[`VTooltip should render component with min/max width and match snapshot 1`] = `
 <span class="v-tooltip">
-<<<<<<< HEAD
-  <div class="v-tooltip__content menuable__content__active"
-       style="left: 0px; max-width: 200px; min-width: 100px; opacity: 0.9; top: 12px; display: none;"
-  >
-    <span>
-      content
-    </span>
-  </div>
-=======
->>>>>>> 9a797d88
   <span>
     activator
   </span>
@@ -48,16 +38,6 @@
 
 exports[`VTooltip should render component with value=true and match snapshot 1`] = `
 <span class="v-tooltip">
-<<<<<<< HEAD
-  <div class="v-tooltip__content menuable__content__active"
-       style="left: 0px; max-width: auto; opacity: 0.9; top: 12px; display: none;"
-  >
-    <span>
-      content
-    </span>
-  </div>
-=======
->>>>>>> 9a797d88
   <span>
     activator
   </span>
