import './VTooltip.sass'

// Mixins
import Colorable from '../../mixins/colorable'
import Delayable from '../../mixins/delayable'
import Dependent from '../../mixins/dependent'
import Detachable from '../../mixins/detachable'
import Menuable from '../../mixins/menuable'
import Toggleable from '../../mixins/toggleable'

// Helpers
<<<<<<< HEAD
import { convertToUnit, keyCodes } from '../../util/helpers'
=======
import { convertToUnit, getSlotType } from '../../util/helpers'
import { consoleError } from '../../util/console'
>>>>>>> 55c49a36

/* @vue/component */
export default {
  name: 'v-tooltip',

  mixins: [Colorable, Delayable, Dependent, Detachable, Menuable, Toggleable],

  props: {
    closeDelay: {
      type: [Number, String],
      default: 0
    },
    debounce: {
      type: [Number, String],
      default: 0
    },
    disabled: Boolean,
    fixed: {
      type: Boolean,
      default: true
    },
    openDelay: {
      type: [Number, String],
      default: 0
    },
    tag: {
      type: String,
      default: 'span'
    },
    transition: String,
    zIndex: {
      default: null
    }
  },

  data: () => ({
    calculatedMinWidth: 0,
    closeDependents: false
  }),

  computed: {
    calculatedLeft () {
      const { activator, content } = this.dimensions
      const unknown = !this.bottom && !this.left && !this.top && !this.right
      const activatorLeft = this.isAttached ? activator.offsetLeft : activator.left
      let left = 0

      if (this.top || this.bottom || unknown) {
        left = (
          activatorLeft +
          (activator.width / 2) -
          (content.width / 2)
        )
      } else if (this.left || this.right) {
        left = (
          activatorLeft +
          (this.right ? activator.width : -content.width) +
          (this.right ? 10 : -10)
        )
      }

      if (this.nudgeLeft) left -= parseInt(this.nudgeLeft)
      if (this.nudgeRight) left += parseInt(this.nudgeRight)

      return `${this.calcXOverflow(left, this.dimensions.content.width)}px`
    },
    calculatedTop () {
      const { activator, content } = this.dimensions
      const activatorTop = this.isAttached ? activator.offsetTop : activator.top
      let top = 0

      if (this.top || this.bottom) {
        top = (
          activatorTop +
          (this.bottom ? activator.height : -content.height) +
          (this.bottom ? 10 : -10)
        )
      } else if (this.left || this.right) {
        top = (
          activatorTop +
          (activator.height / 2) -
          (content.height / 2)
        )
      }

      if (this.nudgeTop) top -= parseInt(this.nudgeTop)
      if (this.nudgeBottom) top += parseInt(this.nudgeBottom)

      return `${this.calcYOverflow(top + this.pageYOffset)}px`
    },
    classes () {
      return {
        'v-tooltip--top': this.top,
        'v-tooltip--right': this.right,
        'v-tooltip--bottom': this.bottom,
        'v-tooltip--left': this.left
      }
    },
    computedTransition () {
      if (this.transition) return this.transition

      return this.isActive ? 'scale-transition' : 'fade-transition'
    },
    offsetY () {
      return this.top || this.bottom
    },
    offsetX () {
      return this.left || this.right
    },
    styles () {
      return {
        left: this.calculatedLeft,
        maxWidth: convertToUnit(this.maxWidth),
        top: this.calculatedTop,
        zIndex: this.zIndex || this.activeZIndex
      }
    }
  },

  beforeMount () {
    this.$nextTick(() => {
      this.value && this.callActivate()
    })
  },

  mounted () {
    if (getSlotType(this, 'activator', true) === 'v-slot') {
      consoleError(`v-tooltip's activator slot must be bound, try '<template #activator="data"><v-btn v-on="data.on>'`, this)
    }
  },

  methods: {
    activate () {
      // Update coordinates and dimensions of menu
      // and its activator
      this.updateDimensions()
      // Start the transition
      requestAnimationFrame(this.startTransition)
    },
    deactivate () {
      this.runDelay('close')
    },
    genActivator () {
      const listeners = this.disabled ? {} : {
        mouseenter: e => {
          this.getActivator(e)
          this.runDelay('open')
        },
        focus: e => {
          this.getActivator(e)
          this.runDelay('open')
        },
        mouseleave: e => {
          this.getActivator(e)
          this.runDelay('close')
        },
        blur: e => {
          this.getActivator(e)
          this.runDelay('close')
        },
        keydown: e => {
          if (e.keyCode === keyCodes.esc) {
            this.getActivator(e)
            this.runDelay('close')
          }
        }
      }

      if (getSlotType(this, 'activator') === 'scoped') {
        const activator = this.$scopedSlots.activator({ on: listeners })
        this.activatorNode = activator
        return activator
      }

      return this.$createElement('span', {
        on: listeners,
        ref: 'activator'
      }, this.$slots.activator)
    }
  },

  render (h) {
    const tooltip = h('div', this.setBackgroundColor(this.color, {
      staticClass: 'v-tooltip__content',
      'class': {
        [this.contentClass]: true,
        'menuable__content__active': this.isActive
      },
      style: this.styles,
      attrs: this.getScopeIdAttrs(),
      directives: [{
        name: 'show',
        value: this.isContentActive
      }],
      ref: 'content'
    }), this.showLazyContent(this.$slots.default))

    return h(this.tag, {
      staticClass: 'v-tooltip',
      'class': this.classes
    }, [
      h('transition', {
        props: {
          name: this.computedTransition
        }
      }, [tooltip]),
      this.genActivator()
    ])
  }
}<|MERGE_RESOLUTION|>--- conflicted
+++ resolved
@@ -9,12 +9,8 @@
 import Toggleable from '../../mixins/toggleable'
 
 // Helpers
-<<<<<<< HEAD
-import { convertToUnit, keyCodes } from '../../util/helpers'
-=======
-import { convertToUnit, getSlotType } from '../../util/helpers'
+import { convertToUnit, keyCodes, getSlotType } from '../../util/helpers'
 import { consoleError } from '../../util/console'
->>>>>>> 55c49a36
 
 /* @vue/component */
 export default {
