--- conflicted
+++ resolved
@@ -252,17 +252,6 @@
 
       poll()
     },
-<<<<<<< HEAD
-    genContent () {
-      const content: VNode = VResponsive.options.methods.genContent.call(this)
-      if (this.naturalWidth) {
-        this._b(content.data!, 'div', {
-          style: { width: `${this.naturalWidth}px` },
-        })
-      }
-
-      return content
-    },
     __genPlaceholder (): VNode | undefined {
       if (!this.$slots.placeholder) return undefined
 
@@ -280,25 +269,6 @@
           name: this.transition,
         },
       }, placeholder)
-=======
-    __genPlaceholder (): VNode | void {
-      if (this.$slots.placeholder) {
-        const placeholder = this.isLoading
-          ? [this.$createElement('div', {
-            staticClass: 'v-image__placeholder',
-          }, this.$slots.placeholder)]
-          : []
-
-        if (!this.transition) return placeholder[0]
-
-        return this.$createElement('transition', {
-          props: {
-            appear: true,
-            name: this.transition,
-          },
-        }, placeholder)
-      }
->>>>>>> 72307742
     },
   },
 
@@ -317,7 +287,6 @@
       } as VNodeDirective)
     }
 
-<<<<<<< HEAD
     const data = mergeData(node.data!, {
       staticClass: 'v-image',
       attrs: {
@@ -328,10 +297,6 @@
     })
 
     return h(node.tag, data, [
-      this.__cachedSizer,
-=======
-    node.children = [
->>>>>>> 72307742
       this.__cachedImage,
       this.__genPlaceholder(),
       this.genContent(),
