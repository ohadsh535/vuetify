--- conflicted
+++ resolved
@@ -4,10 +4,6 @@
 import VChip from '../VChip'
 import header from './mixins/header'
 import { wrapInArray } from '../../util/helpers'
-<<<<<<< HEAD
-import { DataTableHeader } from 'vuetify/types'
-=======
->>>>>>> a1b0c637
 
 export default mixins(header).extend({
   name: 'v-data-table-header-mobile',
