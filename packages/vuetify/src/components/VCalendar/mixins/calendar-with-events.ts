// Styles
import './calendar-with-events.sass'

// Types
import { VNode, VNodeData } from 'vue'

// Directives
import ripple from '../../../directives/ripple'

// Mixins
import CalendarBase from './calendar-base'

// Helpers
import { escapeHTML } from '../../../util/helpers'

// Util
import props from '../util/props'
import {
  getDayIdentifier,
  parseTime,
} from '../util/timestamp'
import {
  VEventParsed,
  parseEvent,
  isEventOn,
} from '../util/events'
import { CalendarTimestamp, CalendarEvent } from 'types'

// Types
type VColorFunction = (event: CalendarEvent) => string

type VNameFunction = (event: VEventParsed, timedEvent: boolean) => string

type VTimeToY = (time: CalendarTimestamp | number | string) => number

type VEventResetCheck = (date: CalendarTimestamp) => void

type VEventVisualGetOffset = (visual: VEventVisual, visuals: VEventVisual[]) => number

type VEventGetter = (day: CalendarTimestamp) => VEventParsed[]

type VEventVisualGetter = (events: VEventParsed[], timed: boolean) => VEventVisual[]

type VEventVisualToNode<D> = (visual: VEventVisual, index: number, day: D) => VNode

type VDailyEventsMap = {
  [date: string]: {
    parent: HTMLElement
    more: HTMLElement | null
    events: HTMLElement[]
  }
}

interface VEventVisual {
  offset: number
  event: VEventParsed
  columnCount: number
  column: number
}

interface VDaySlotScope extends CalendarTimestamp {
  outside: boolean
  index: number
}

interface VDayBodySlotScope extends VDaySlotScope {
  timeToY: VTimeToY
}

/* @vue/component */
export default CalendarBase.extend({
  name: 'calendar-with-events',

  directives: {
    ripple,
  },

  props: props.events,

  computed: {
    noEvents (): boolean {
      return this.events.length === 0
    },
    parsedEvents (): VEventParsed[] {
      return this.events.map((input, index) => parseEvent(input, index, this.eventStart, this.eventEnd))
    },
    eventColorFunction (): VColorFunction {
      return typeof this.eventColor === 'function'
        ? this.eventColor as VColorFunction
        : () => (this.eventColor as string)
    },
    eventTextColorFunction (): VColorFunction {
      return typeof this.eventTextColor === 'function'
        ? this.eventTextColor as VColorFunction
        : () => (this.eventTextColor as string)
    },
    eventNameFunction (): VNameFunction {
      return typeof this.eventName === 'function'
        ? this.eventName as VNameFunction
        : (event, timedEvent) => {
          const name = escapeHTML(event.input[this.eventName as string] as string)
          if (event.start.hasTime) {
            if (timedEvent) {
              const showStart = event.start.hour < 12 && event.end.hour >= 12
              const start = this.formatTime(event.start, showStart)
              const end = this.formatTime(event.end, true)
              return `<strong>${name}</strong><br>${start} - ${end}`
            } else {
              const time = this.formatTime(event.start, true)
              return `<strong>${time}</strong> ${name}`
            }
          }
          return name
        }
    },
  },

  methods: {
<<<<<<< HEAD
    formatTime (withTime: CalendarTimestamp, ampm: boolean): string {
      const suffix = ampm ? (withTime.hour < 12 ? 'a' : 'p') : ''
      const hour = withTime.hour % 12 || 12
      const minute = withTime.minute

      return minute > 0
        ? (minute < 10
          ? `${hour}:0${minute}${suffix}`
          : `${hour}:${minute}${suffix}`)
        : `${hour}${suffix}`
=======
    formatTime (withTime: VTimestamp, ampm: boolean): string {
      const formatter = this.getFormatter({
        timeZone: 'UTC',
        hour: 'numeric',
        minute: withTime.minute > 0 ? 'numeric' : undefined,
      })

      return formatter(withTime, true)
>>>>>>> 39bec784
    },
    updateEventVisibility () {
      if (this.noEvents || !this.eventMore) {
        return
      }

      const eventHeight = this.eventHeight
      const eventsMap = this.getEventsMap()

      for (const date in eventsMap) {
        const { parent, events, more } = eventsMap[date]
        if (!more) {
          break
        }
        const parentBounds = parent.getBoundingClientRect()
        const last = events.length - 1
        let hide = false
        let hidden = 0
        for (let i = 0; i <= last; i++) {
          if (!hide) {
            const eventBounds = events[i].getBoundingClientRect()
            hide = (eventBounds.bottom + eventHeight > parentBounds.bottom && i !== last) ||
                   events[i].style.display === 'none'
          }
          if (hide) {
            const id = events[i].getAttribute('data-event') as string
            this.hideEvents(id)
            hidden++
          }
        }

        if (hide) {
          more.style.display = ''
          more.innerHTML = this.$vuetify.lang.t(this.eventMoreText, hidden)
        } else {
          more.style.display = 'none'
        }
      }
    },
    hideEvents (id: string) {
      const elements = this.$refs.events as HTMLElement[]

      elements.forEach(el => {
        if (el.getAttribute('data-event') === id) {
          el.style.display = 'none'
        }
      })
    },
    getEventsMap (): VDailyEventsMap {
      const eventsMap: VDailyEventsMap = {}
      const elements = this.$refs.events as HTMLElement[]

      if (!elements || !elements.forEach) {
        return eventsMap
      }

      elements.forEach(el => {
        const date = el.getAttribute('data-date')
        if (el.parentElement && date) {
          if (!(date in eventsMap)) {
            eventsMap[date] = {
              parent: el.parentElement,
              more: null,
              events: [],
            }
          }
          if (el.getAttribute('data-more')) {
            eventsMap[date].more = el
          } else {
            eventsMap[date].events.push(el)
            el.style.display = ''
          }
        }
      })

      return eventsMap
    },
    genDayEvent ({ offset, event }: VEventVisual, index: number, day: VDaySlotScope): VNode {
      const eventHeight = this.eventHeight
      const eventMarginBottom = this.eventMarginBottom
      const relativeOffset = (offset - index) * (eventHeight + eventMarginBottom) // 1 = margin bottom
      const dayIdentifier = getDayIdentifier(day)
      const start = dayIdentifier === event.startIdentifier
      const end = dayIdentifier === event.endIdentifier
      const scope = { event: event.input, day, outside: day.outside, start, end, timed: false }

      return this.genEvent(event, scope, start || day.index === 0, false, {
        staticClass: 'v-event',
        class: {
          'v-event-start': start,
          'v-event-end': end,
        },
        style: {
          height: `${eventHeight}px`,
          top: `${relativeOffset}px`,
          'margin-bottom': `${eventMarginBottom}px`,
        },
        attrs: {
          'data-date': day.date,
          'data-event': event.index,
        },
        key: event.index,
        ref: 'events',
        refInFor: true,
      })
    },
    genTimedEvent ({ offset, event, columnCount, column }: VEventVisual, index: number, day: VDayBodySlotScope): VNode {
      const dayIdentifier = getDayIdentifier(day)
      const start = event.startIdentifier >= dayIdentifier
      const end = event.endIdentifier > dayIdentifier
      const top = start ? day.timeToY(event.start) : 0
      const bottom = end ? day.timeToY(1440) : day.timeToY(event.end)
      const height = Math.max(this.eventHeight, bottom - top)
      const left = columnCount === -1
        ? offset * 5
        : column * 100 / columnCount
      const right = columnCount === -1
        ? 0
        : Math.max(0, (columnCount - column - 2) * 100 / columnCount + 10)
      const scope = { event: event.input, day, outside: day.outside, start, end, timed: true }

      return this.genEvent(event, scope, true, true, {
        staticClass: 'v-event-timed',
        style: {
          top: `${top}px`,
          height: `${height}px`,
          left: `${left}%`,
          right: `${right}%`,
        },
      })
    },
    genEvent (event: VEventParsed, scope: object, showName: boolean, timedEvent: boolean, data: VNodeData): VNode {
      const slot = this.$scopedSlots.event
      const text = this.eventTextColorFunction(event.input)
      const background = this.eventColorFunction(event.input)

      return this.$createElement('div',
        this.setTextColor(text,
          this.setBackgroundColor(background, {
            on: this.getDefaultMouseEventHandlers(':event', nativeEvent => ({ ...scope, nativeEvent })),
            directives: [{
              name: 'ripple',
              value: this.eventRipple != null ? this.eventRipple : true,
            }],
            ...data,
          })
        ), slot
          ? slot(scope)
          : (showName ? [this.genName(event, timedEvent)] : undefined)
      )
    },
    genName (event: VEventParsed, timedEvent: boolean): VNode {
      return this.$createElement('div', {
        staticClass: 'pl-1',
        domProps: {
          innerHTML: this.eventNameFunction(event, timedEvent),
        },
      })
    },
    genMore (day: CalendarTimestamp): VNode {
      return this.$createElement('div', {
        staticClass: 'v-event-more pl-1',
        attrs: {
          'data-date': day.date,
          'data-more': 1,
        },
        directives: [{
          name: 'ripple',
          value: this.eventRipple != null ? this.eventRipple : true,
        }],
        on: {
          click: () => this.$emit('click:more', day),
        },
        style: {
          display: 'none',
        },
        ref: 'events',
        refInFor: true,
      })
    },
    getEventsForDay (day: CalendarTimestamp): VEventParsed[] {
      const identifier = getDayIdentifier(day)

      return this.parsedEvents.filter(
        event => isEventOn(event, identifier)
      )
    },
    getEventsForDayAll (day: CalendarTimestamp): VEventParsed[] {
      const identifier = getDayIdentifier(day)

      return this.parsedEvents.filter(
        event => event.allDay && isEventOn(event, identifier)
      )
    },
    getEventsForDayTimed (day: CalendarTimestamp): VEventParsed[] {
      const identifier = getDayIdentifier(day)

      return this.parsedEvents.filter(
        event => !event.allDay && isEventOn(event, identifier)
      )
    },
    isSameColumn (a: VEventVisual, b: VEventVisual): boolean {
      const astart = parseTime(a.event.start) as number
      const bstart = parseTime(b.event.start) as number
      const diff = astart - bstart
      const abs = diff < 0 ? -diff : diff

      return abs < this.eventOverlapThreshold
    },
    isOverlapping (a: VEventVisual, b: VEventVisual): boolean {
      const astart = parseTime(a.event.start) as number
      const bstart = parseTime(b.event.start) as number

      if (a.offset < b.offset && bstart < astart) {
        const aend = astart + this.eventOverlapThreshold
        const bend = parseTime(b.event.end) as number
        return !(astart >= bend || aend <= bstart)
      }

      return false
    },
    getScopedSlots () {
      if (this.noEvents) {
        return this.$scopedSlots
      }

      /**
       * Over the span of a week (for example) we want to maintain an event in the same row (for weekly and monthly views).
       * We keep track of those rows by indexToOffset. If the value in that array is -1, then we can place an event at that spot.
       * For a daily view with timed events we arrange them based on columns and offsets. If two or more events start at around the
       * same time (eventOverlapThreshold) they go into columns. If one event starts inside another it is indented the appropriate amount.
       * If one event overlaps another after those adjustments are made those events are placed in columns together instead of any defined
       * indents.
       */

      const parsedEvents = this.parsedEvents
      const indexToOffset: number[] = parsedEvents.map(event => -1)
      const resetOnWeekday = this.parsedWeekdays[0]

      const checkReset: VEventResetCheck = day => {
        if (day.weekday === resetOnWeekday) {
          for (let i = 0; i < indexToOffset.length; i++) {
            indexToOffset[i] = -1
          }
        }
      }

      const getOffset: VEventVisualGetOffset = (visual, visuals) => {
        let offset = indexToOffset[visual.event.index]
        if (offset === -1) {
          let min = Number.MAX_SAFE_INTEGER
          let max = -1
          visuals.forEach(other => {
            const otherOffset = indexToOffset[other.event.index]
            if (otherOffset !== -1) {
              min = Math.min(min, otherOffset)
              max = Math.max(max, otherOffset)
            }
          })
          offset = min > 0 && max !== -1 ? min - 1 : max + 1
          indexToOffset[visual.event.index] = offset
        }
        return offset
      }

      const getVisuals: VEventVisualGetter = (events, timed) => {
        const visuals: VEventVisual[] = events.map(event => ({ event, offset: 0, columnCount: -1, column: -1 }))
        // sort events by start date/time
        visuals.sort((a, b) => a.event.startTimestampIdentifier - b.event.startTimestampIdentifier)
        if (timed) {
          // timed events can be organized into columns
          visuals.forEach(visual => {
            if (visual.columnCount !== -1) {
              return
            }
            const columns: VEventVisual[] = []
            visuals.forEach(other => {
              if (other.columnCount === -1 && this.isSameColumn(visual, other)) {
                columns.push(other)
              }
            })
            if (columns.length > 1) {
              columns.forEach((visual, visualIndex) => {
                visual.column = visualIndex
                visual.columnCount = columns.length
              })
            }
          })
          // for any not organized into columns, if they overlap another event
          // not in a column they are offset
          visuals.forEach(visual => {
            if (visual.columnCount === -1) {
              visuals.forEach(other => {
                const otherOffset = indexToOffset[other.event.index]
                if (otherOffset !== -1 && other.event.endTimestampIdentifier <= visual.event.startTimestampIdentifier) {
                  indexToOffset[other.event.index] = -1
                }
              })
              visual.offset = getOffset(visual, visuals)
            }
          })
          // for any not organized into columns, if a previous event overlaps this event
          // join them into the columns
          visuals.forEach(visual => {
            if (visual.columnCount === -1) {
              const columns: VEventVisual[] = [visual]
              visuals.forEach(other => {
                if (other !== visual && other.columnCount === -1 && this.isOverlapping(visual, other)) {
                  columns.push(other)
                }
              })
              if (columns.length > 1) {
                columns.forEach((visual, visualIndex) => {
                  visual.column = visualIndex
                  visual.columnCount = columns.length
                })
              }
            }
          })
        } else {
          visuals.forEach(visual => {
            visual.offset = getOffset(visual, visuals)
          })
        }
        visuals.sort((a, b) => (a.offset - b.offset) || (a.column - b.column))
        return visuals
      }

      const getSlotChildren = <D extends VDaySlotScope>(day: D, getter: VEventGetter, mapper: VEventVisualToNode<D>, timed: boolean) => {
        checkReset(day)
        const events = getter(day)
        return events.length === 0
          ? undefined
          : getVisuals(events, timed).map((visual, index) => mapper(visual, index, day))
      }

      const slots = this.$scopedSlots
      const slotDay = slots.day
      const slotDayHeader = slots['day-header']
      const slotDayBody = slots['day-body']

      return {
        ...slots,
        day: (day: VDaySlotScope) => {
          let children = getSlotChildren(day, this.getEventsForDay, this.genDayEvent, false)
          if (children && children.length > 0 && this.eventMore) {
            children.push(this.genMore(day))
          }
          if (slotDay) {
            const slot = slotDay(day)
            if (slot) {
              children = children ? children.concat(slot) : slot
            }
          }
          return children
        },
        'day-header': (day: VDaySlotScope) => {
          let children = getSlotChildren(day, this.getEventsForDayAll, this.genDayEvent, false)

          if (slotDayHeader) {
            const slot = slotDayHeader(day)
            if (slot) {
              children = children ? children.concat(slot) : slot
            }
          }
          return children
        },
        'day-body': (day: VDayBodySlotScope) => {
          const events = getSlotChildren(day, this.getEventsForDayTimed, this.genTimedEvent, true)
          let children: VNode[] = [
            this.$createElement('div', {
              staticClass: 'v-event-timed-container',
            }, events),
          ]

          if (slotDayBody) {
            const slot = slotDayBody(day)
            if (slot) {
              children = children.concat(slot)
            }
          }
          return children
        },
      }
    },
  },
})<|MERGE_RESOLUTION|>--- conflicted
+++ resolved
@@ -116,19 +116,7 @@
   },
 
   methods: {
-<<<<<<< HEAD
     formatTime (withTime: CalendarTimestamp, ampm: boolean): string {
-      const suffix = ampm ? (withTime.hour < 12 ? 'a' : 'p') : ''
-      const hour = withTime.hour % 12 || 12
-      const minute = withTime.minute
-
-      return minute > 0
-        ? (minute < 10
-          ? `${hour}:0${minute}${suffix}`
-          : `${hour}:${minute}${suffix}`)
-        : `${hour}${suffix}`
-=======
-    formatTime (withTime: VTimestamp, ampm: boolean): string {
       const formatter = this.getFormatter({
         timeZone: 'UTC',
         hour: 'numeric',
@@ -136,7 +124,6 @@
       })
 
       return formatter(withTime, true)
->>>>>>> 39bec784
     },
     updateEventVisibility () {
       if (this.noEvents || !this.eventMore) {
