@import './_variables.scss'
@import './_mixins.sass'

// Theme
+theme(v-treeview) using ($material)
  color: map-deep-get($material, 'text', 'primary')

  &--hoverable .v-treeview-node__root,
  .v-treeview-node--click > .v-treeview-node__root
    +states($material)

  .v-treeview-node__root.v-treeview-node--active
    +active-states($material)

  .v-treeview-node--disabled
    color: map-deep-get($material, 'text', 'disabled')

    .v-treeview-node__toggle,
    .v-treeview-node__checkbox
      color: map-deep-get($material, 'text', 'disabled') !important

<<<<<<< HEAD
.v-treeview
  > .v-treeview-node
    margin-left: 0

    &--leaf
      margin-left: $treeview-direct-leaf-node-margin-start

      & > .v-treeview-node__root
        padding-left: $treeview-direct-leaf-node-padding-start
        padding-right: $treeview-node-padding-end

  &-node
    margin-left: $treeview-node-x-margin

    &--disabled
      pointer-events: none

    &.v-treeview-node--shaped
      +treeview-shaped($treeview-node-height, $treeview-node-shaped-margin)

    &.v-treeview-node--rounded
      +treeview-rounded($treeview-node-height, $treeview-node-shaped-margin)

    &--excluded
      display: none

    &--click
      > .v-treeview-node__root,
      > .v-treeview-node__root > .v-treeview-node__content > *
        cursor: pointer
        user-select: none

    &--leaf
      margin-left: $treeview-leaf-node-x-margin

      & > .v-treeview-node__root
        padding-left: $treeview-leaf-node-padding-start
        padding-right: $treeview-node-padding-end

    &__root
      display: flex
      align-items: center
      min-height: $treeview-node-height
      overflow: hidden
      padding-right: $treeview-node-padding-end
      position: relative

      &::before
        background-color: currentColor
        bottom: 0
        content: ''
        left: 0
        opacity: 0
        pointer-events: none
        position: absolute
        right: 0
        top: 0
        transition: $primary-transition

      &.v-treeview-node--active .v-treeview-node__content .v-icon
        color: inherit

    &__content
      align-items: center
      display: flex
      flex-basis: 0%
      flex-grow: 1
      flex-shrink: 0
      min-width: 0

      // TODO: this is temporary fix for d-flex * shenanigans
      .v-btn
        flex-grow: 0 !important
        flex-shrink: 1 !important

    &__label
      flex: 1
      font-size: $treeview-label-font-size
      margin-left: $treeview-label-margin-start
      overflow: hidden
      text-overflow: ellipsis
      white-space: nowrap

      .v-icon
        padding-right: $treeview-label-icon-padding-end

    &__checkbox
      user-select: none
=======
.v-treeview-node
  &--disabled
    pointer-events: none
>>>>>>> 9202d98c

  &.v-treeview-node--shaped
    +treeview-shaped($treeview-node-height, $treeview-node-shaped-margin)

  &.v-treeview-node--rounded
    +treeview-rounded($treeview-node-height, $treeview-node-shaped-margin)

  &--excluded
    display: none

  &--click
    > .v-treeview-node__root,
    > .v-treeview-node__root > .v-treeview-node__content > *
      cursor: pointer
      user-select: none

  &.v-treeview-node--active .v-treeview-node__content .v-icon
    color: inherit

.v-treeview-node__root
  display: flex
  align-items: center
  min-height: $treeview-node-height
  padding-left: $treeview-node-padding
  padding-right: $treeview-node-padding
  position: relative

  &::before
    background-color: currentColor
    bottom: 0
    content: ''
    left: 0
    opacity: 0
    pointer-events: none
    position: absolute
    right: 0
    top: 0
    transition: $primary-transition

.v-treeview-node__children
  transition: all $treeview-transition

.v-treeview--dense
  .v-treeview-node__root
    min-height: $treeview-node-height-dense

  &.v-treeview-node--shaped
    +treeview-shaped($treeview-node-height-dense, $treeview-node-shaped-margin)

  &.v-treeview-node--rounded
    +treeview-rounded($treeview-node-height-dense, $treeview-node-shaped-margin)

.v-treeview-node__checkbox
  width: $treeview-node-level-width
  user-select: none

  +ltr()
    margin-left: $treeview-node-margin
  +rtl()
    margin-right: $treeview-node-margin

.v-treeview-node__toggle
  width: $treeview-node-level-width
  user-select: none

  &--loading
    animation: progress-circular-rotate 1s linear infinite

  +ltr()
    transform: rotate(-90deg)
    &--open
      transform: none

  +rtl()
    transform: rotate(90deg)
    &--open
      transform: none

.v-treeview-node__prepend
  min-width: $treeview-node-level-width

  +ltr()
    margin-right: $treeview-node-margin
  +rtl()
    margin-left: $treeview-node-margin

.v-treeview-node__append
  min-width: $treeview-node-level-width

  +ltr()
    margin-left: $treeview-node-margin
  +rtl()
    margin-right: $treeview-node-margin

.v-treeview-node__level
  width: $treeview-node-level-width

.v-treeview-node__label
  flex: 1
  font-size: $treeview-label-font-size
  overflow: hidden
  text-overflow: ellipsis
  white-space: nowrap

.v-treeview-node__content
  align-items: center
  display: flex
  flex-basis: 0%
  flex-grow: 1
  flex-shrink: 0
  min-width: 0

  // TODO: this is temporary fix for d-flex * shenanigans
  .v-btn
    flex-grow: 0 !important
    flex-shrink: 1 !important

  +ltr()
    margin-left: $treeview-node-margin
  +rtl()
    margin-right: $treeview-node-margin<|MERGE_RESOLUTION|>--- conflicted
+++ resolved
@@ -19,100 +19,9 @@
     .v-treeview-node__checkbox
       color: map-deep-get($material, 'text', 'disabled') !important
 
-<<<<<<< HEAD
-.v-treeview
-  > .v-treeview-node
-    margin-left: 0
-
-    &--leaf
-      margin-left: $treeview-direct-leaf-node-margin-start
-
-      & > .v-treeview-node__root
-        padding-left: $treeview-direct-leaf-node-padding-start
-        padding-right: $treeview-node-padding-end
-
-  &-node
-    margin-left: $treeview-node-x-margin
-
-    &--disabled
-      pointer-events: none
-
-    &.v-treeview-node--shaped
-      +treeview-shaped($treeview-node-height, $treeview-node-shaped-margin)
-
-    &.v-treeview-node--rounded
-      +treeview-rounded($treeview-node-height, $treeview-node-shaped-margin)
-
-    &--excluded
-      display: none
-
-    &--click
-      > .v-treeview-node__root,
-      > .v-treeview-node__root > .v-treeview-node__content > *
-        cursor: pointer
-        user-select: none
-
-    &--leaf
-      margin-left: $treeview-leaf-node-x-margin
-
-      & > .v-treeview-node__root
-        padding-left: $treeview-leaf-node-padding-start
-        padding-right: $treeview-node-padding-end
-
-    &__root
-      display: flex
-      align-items: center
-      min-height: $treeview-node-height
-      overflow: hidden
-      padding-right: $treeview-node-padding-end
-      position: relative
-
-      &::before
-        background-color: currentColor
-        bottom: 0
-        content: ''
-        left: 0
-        opacity: 0
-        pointer-events: none
-        position: absolute
-        right: 0
-        top: 0
-        transition: $primary-transition
-
-      &.v-treeview-node--active .v-treeview-node__content .v-icon
-        color: inherit
-
-    &__content
-      align-items: center
-      display: flex
-      flex-basis: 0%
-      flex-grow: 1
-      flex-shrink: 0
-      min-width: 0
-
-      // TODO: this is temporary fix for d-flex * shenanigans
-      .v-btn
-        flex-grow: 0 !important
-        flex-shrink: 1 !important
-
-    &__label
-      flex: 1
-      font-size: $treeview-label-font-size
-      margin-left: $treeview-label-margin-start
-      overflow: hidden
-      text-overflow: ellipsis
-      white-space: nowrap
-
-      .v-icon
-        padding-right: $treeview-label-icon-padding-end
-
-    &__checkbox
-      user-select: none
-=======
 .v-treeview-node
   &--disabled
     pointer-events: none
->>>>>>> 9202d98c
 
   &.v-treeview-node--shaped
     +treeview-shaped($treeview-node-height, $treeview-node-shaped-margin)
@@ -136,6 +45,7 @@
   display: flex
   align-items: center
   min-height: $treeview-node-height
+  overflow: hidden
   padding-left: $treeview-node-padding
   padding-right: $treeview-node-padding
   position: relative
