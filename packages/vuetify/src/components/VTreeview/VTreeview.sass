@import '../../styles/styles.sass'
@import './_variables.scss'
@import './_mixins.sass'

// Theme
+theme(v-treeview) using ($material)
  color: map-deep-get($material, 'text', 'primary')

  &--hoverable .v-treeview-node__root,
  .v-treeview-node--click > .v-treeview-node__root
    +states($material)

  .v-treeview-node__root.v-treeview-node--active
    +active-states($material)

  .v-treeview-node--disabled
    color: map-deep-get($material, 'text', 'disabled')

    .v-treeview-node__toggle,
    .v-treeview-node__checkbox
      color: map-deep-get($material, 'text', 'disabled') !important

.v-treeview
  > .v-treeview-node
    margin-left: 0

    &--leaf
      margin-left: $treeview-direct-leaf-node-margin-start

      & > .v-treeview-node__root
        padding-left: $treeview-direct-leaf-node-padding-start
        padding-right: $treeview-node-padding-end

  &-node
    margin-left: $treeview-node-x-margin

    &--disabled
      pointer-events: none

    &.v-treeview-node--shaped
      +treeview-shaped($treeview-node-height, $treeview-node-shaped-margin)

    &.v-treeview-node--rounded
      +treeview-rounded($treeview-node-height, $treeview-node-shaped-margin)

    &--excluded
      display: none

    &--click
      > .v-treeview-node__root,
      > .v-treeview-node__root > .v-treeview-node__content > *
        cursor: pointer
        user-select: none

    &--leaf
      margin-left: $treeview-leaf-node-x-margin

      & > .v-treeview-node__root
        padding-left: $treeview-leaf-node-padding-start
        padding-right: $treeview-node-padding-end

    &__root
      display: flex
      align-items: center
<<<<<<< HEAD
      min-height: 48px
      overflow: hidden
=======
      min-height: $treeview-node-height
>>>>>>> 6a80746e
      padding-right: $treeview-node-padding-end
      position: relative

      &::before
        background-color: currentColor
        bottom: 0
        content: ''
        left: 0
        opacity: 0
        pointer-events: none
        position: absolute
        right: 0
        top: 0
        transition: $primary-transition

      &.v-treeview-node--active .v-treeview-node__content .v-icon
        color: inherit

    &__content
      align-items: center
      display: flex
      flex-basis: 0%
      flex-grow: 1
      flex-shrink: 0
      min-width: 0

      // TODO: this is temporary fix for d-flex * shenanigans
      .v-btn
        flex-grow: 0 !important
        flex-shrink: 1 !important

    &__label
      flex: 1
      font-size: $treeview-label-font-size
      margin-left: $treeview-label-margin-start
      overflow: hidden
      text-overflow: ellipsis
      white-space: nowrap

      .v-icon
        padding-right: $treeview-label-icon-padding-end

    &__checkbox
      user-select: none

    &__toggle
      user-select: none
      transform: rotate(-90deg)

      &--open
        transform: none

      &--loading
        animation: progress-circular-rotate 1s linear infinite

    &__children
      transition: all $treeview-transition

  +rtl()
    > .v-treeview-node
      margin-right: 0

      &--leaf
        margin-right: $treeview-direct-leaf-node-margin-start
        margin-left: 0

        & > .v-treeview-node__root
          padding-right: $treeview-direct-leaf-node-padding-start
          padding-left: $treeview-node-padding-end

    &-node
      margin-right: $treeview-node-x-margin
      margin-left: 0

      &--leaf
        margin-right: $treeview-leaf-node-x-margin
        margin-left: 0

        & > .v-treeview-node__root
          padding-right: $treeview-leaf-node-padding-start
          padding-left: $treeview-node-padding-end

      &__root
        padding-right: 0
        padding-left: $treeview-node-padding-end

      &__toggle
        transform: rotate(90deg)

        &--open
          transform: none

  &--dense
    .v-treeview-node__root
      min-height: $treeview-node-height-dense

    &.v-treeview-node--shaped
      +treeview-shaped($treeview-node-height-dense, $treeview-node-shaped-margin)

    &.v-treeview-node--rounded
      +treeview-rounded($treeview-node-height-dense, $treeview-node-shaped-margin)
<|MERGE_RESOLUTION|>--- conflicted
+++ resolved
@@ -62,12 +62,8 @@
     &__root
       display: flex
       align-items: center
-<<<<<<< HEAD
-      min-height: 48px
+      min-height: $treeview-node-height
       overflow: hidden
-=======
-      min-height: $treeview-node-height
->>>>>>> 6a80746e
       padding-right: $treeview-node-padding-end
       position: relative
 
