--- conflicted
+++ resolved
@@ -9,13 +9,8 @@
 import Colorable from '../../mixins/colorable'
 
 // Utils
-<<<<<<< HEAD
-import mixins from '../../util/mixins'
+import mixins, { ExtractVue } from '../../util/mixins'
 import { getObjectValueByPath, keyCodes } from '../../util/helpers'
-=======
-import mixins, { ExtractVue } from '../../util/mixins'
-import { getObjectValueByPath } from '../../util/helpers'
->>>>>>> 6a80746e
 import { PropValidator } from 'vue/types/options'
 
 // Types
