--- conflicted
+++ resolved
@@ -173,15 +173,8 @@
       consoleWarn('The prepend and append slots require a slot-scope attribute', this)
     }
 
-<<<<<<< HEAD
     if (!this.openAll) {
-      this.open.forEach(key => this.updateOpen(key, true))
-=======
-    if (this.openAll) {
-      this.updateAll(true)
-    } else {
       this.open.forEach(key => this.updateOpen(this.returnObject ? getObjectValueByPath(key, this.itemKey) : key, true))
->>>>>>> 9202d98c
       this.emitOpen()
     }
   },
