--- conflicted
+++ resolved
@@ -2,16 +2,7 @@
 import VOverlay from '../../components/VOverlay'
 
 // Utilities
-<<<<<<< HEAD
 import { addOnceEventListener } from '../../util/helpers'
-=======
-import {
-  keyCodes,
-  addOnceEventListener,
-  addPassiveEventListener,
-  getZIndex,
-} from '../../util/helpers'
->>>>>>> 9a797d88
 
 // Types
 import Vue from 'vue'
@@ -45,10 +36,7 @@
   data () {
     return {
       overlay: null as InstanceType<typeof VOverlay> | null,
-<<<<<<< HEAD
       overlayZIndex: null
-=======
->>>>>>> 9a797d88
     }
   },
 
@@ -71,14 +59,10 @@
         propsData: {
           absolute: this.absolute,
           value: false,
-<<<<<<< HEAD
-          zIndex: this.overlayZIndex
-        }
-=======
           color: this.overlayColor,
           opacity: this.overlayOpacity,
+          zIndex: this.overlayZIndex,
         },
->>>>>>> 9a797d88
       })
 
       overlay.$mount()
@@ -92,13 +76,8 @@
       this.overlay = overlay
     },
     genOverlay () {
-<<<<<<< HEAD
-=======
-      this.hideScroll()
-
       if (this.hideOverlay) return
 
->>>>>>> 9a797d88
       if (!this.overlay) this.createOverlay()
 
       requestAnimationFrame(() => {
@@ -115,7 +94,6 @@
 
       return true
     },
-    /** removeOverlay(false) will not restore the scollbar afterwards */
     removeOverlay () {
       if (this.overlay) {
         addOnceEventListener(this.overlay.$el, 'transitionend', () => {
@@ -133,118 +111,6 @@
 
         this.overlay.value = false
       }
-<<<<<<< HEAD
     }
   }
-=======
-
-      showScroll && this.showScroll()
-    },
-    scrollListener (e: WheelEvent & KeyboardEvent) {
-      if (e.type === 'keydown') {
-        if (
-          ['INPUT', 'TEXTAREA', 'SELECT'].includes((e.target as Element).tagName) ||
-          // https://github.com/vuetifyjs/vuetify/issues/4715
-          (e.target as HTMLElement).isContentEditable
-        ) return
-
-        const up = [keyCodes.up, keyCodes.pageup]
-        const down = [keyCodes.down, keyCodes.pagedown]
-
-        if (up.includes(e.keyCode)) {
-          (e as any).deltaY = -1
-        } else if (down.includes(e.keyCode)) {
-          (e as any).deltaY = 1
-        } else {
-          return
-        }
-      }
-
-      if (e.target === this.overlay ||
-        (e.type !== 'keydown' && e.target === document.body) ||
-        this.checkPath(e)) e.preventDefault()
-    },
-    hasScrollbar (el?: Element) {
-      if (!el || el.nodeType !== Node.ELEMENT_NODE) return false
-
-      const style = window.getComputedStyle(el)
-      return ['auto', 'scroll'].includes(style.overflowY!) && el.scrollHeight > el.clientHeight
-    },
-    shouldScroll (el: Element, delta: number) {
-      if (el.scrollTop === 0 && delta < 0) return true
-      return el.scrollTop + el.clientHeight === el.scrollHeight && delta > 0
-    },
-    isInside (el: Element, parent: Element): boolean {
-      if (el === parent) {
-        return true
-      } else if (el === null || el === document.body) {
-        return false
-      } else {
-        return this.isInside(el.parentNode as Element, parent)
-      }
-    },
-    checkPath (e: WheelEvent) {
-      const path = e.path || this.composedPath(e)
-      const delta = e.deltaY
-
-      if (e.type === 'keydown' && path[0] === document.body) {
-        const dialog = this.$refs.dialog
-        // getSelection returns null in firefox in some edge cases, can be ignored
-        const selected = window.getSelection()!.anchorNode as Element
-        if (dialog && this.hasScrollbar(dialog) && this.isInside(selected, dialog)) {
-          return this.shouldScroll(dialog, delta)
-        }
-        return true
-      }
-
-      for (let index = 0; index < path.length; index++) {
-        const el = path[index]
-
-        if (el === document) return true
-        if (el === document.documentElement) return true
-        if (el === this.$refs.content) return true
-
-        if (this.hasScrollbar(el as Element)) return this.shouldScroll(el as Element, delta)
-      }
-
-      return true
-    },
-    /**
-     * Polyfill for Event.prototype.composedPath
-     */
-    composedPath (e: WheelEvent): EventTarget[] {
-      if (e.composedPath) return e.composedPath()
-
-      const path = []
-      let el = e.target as Element
-
-      while (el) {
-        path.push(el)
-
-        if (el.tagName === 'HTML') {
-          path.push(document)
-          path.push(window)
-
-          return path
-        }
-
-        el = el.parentElement!
-      }
-      return path
-    },
-    hideScroll () {
-      if (this.$vuetify.breakpoint.smAndDown) {
-        document.documentElement!.classList.add('overflow-y-hidden')
-      } else {
-        addPassiveEventListener(window, 'wheel', this.scrollListener as EventHandlerNonNull, { passive: false })
-        window.addEventListener('keydown', this.scrollListener as EventHandlerNonNull)
-      }
-    },
-    showScroll () {
-      document.documentElement!.classList.remove('overflow-y-hidden')
-      window.removeEventListener('wheel', this.scrollListener as EventHandlerNonNull)
-      window.removeEventListener('keydown', this.scrollListener as EventHandlerNonNull)
-    },
-  },
->>>>>>> 9a797d88
 })