{
  "name": "vuetify",
  "description": "Vue Material Component Framework",
  "version": "2.3.10",
  "author": {
    "name": "John Leider",
    "email": "john@vuetifyjs.com"
  },
  "license": "MIT",
  "homepage": "https://vuetifyjs.com",
  "repository": {
    "type": "git",
    "url": "git+https://github.com/vuetifyjs/vuetify.git",
    "directory": "packages/vuetify"
  },
  "keywords": [
    "vuetify",
    "ui framework",
    "component framework",
    "ui library",
    "component library",
    "material components",
    "vue framework"
  ],
  "bugs": {
    "url": "https://issues.vuetifyjs.com"
  },
  "funding": {
    "type": "github",
    "url": "https://github.com/sponsors/johnleider"
  },
  "main": "dist/vuetify.js",
  "module": "dist/vuetify.js",
  "jsdelivr": "dist/vuetify.js",
  "unpkg": "dist/vuetify.js",
  "types": "types/index.d.ts",
  "sideEffects": [
    "*.sass",
    "*.scss",
    "*.css"
  ],
  "files": [
    "src/",
    "dist/",
    "lib/",
    "es5/",
    "types/"
  ],
  "scripts": {
    "watch": "cross-env TARGET=development webpack --config build/config.js --progress --hide-modules --watch",
    "dev": "cross-env NODE_ENV=development webpack-dev-server --config build/webpack.dev.config.js --hot",
    "build": "concurrently \"yarn build:dist --no-progress\" \"yarn build:lib\" -n \"dist,lib\" --kill-others-on-fail -r && yarn build:json",
    "build:dist": "rimraf dist && cross-env NODE_ENV=production webpack --config build/config.js --progress --hide-modules",
    "build:json": "node build/build-json.js",
    "tsc": "tsc",
    "build:lib": "node build/build-lib.js",
    "debug:test": "cross-env NODE_ENV=test node --inspect --inspect-brk ../../node_modules/jest/bin/jest.js --no-cache -i --verbose",
    "test": "node build/run-tests.js",
    "test:unix": "cross-env NODE_ENV=test jest",
    "test:win32": "cross-env NODE_ENV=test jest -i",
    "test:coverage": "yarn test --coverage",
    "test:types": "tsc -p ./types/test/tsconfig.json",
    "lint": "concurrently -n \"tsc,tslint,eslint,types\" --kill-others-on-fail \"tsc --noEmit --pretty\" \"tslint -p . src/**/*.ts -t verbose\" \"eslint --ext .js,.ts src -f codeframe --max-warnings 0\" \"yarn test:types\"",
    "lint:fix": "concurrently -n \"tsc,tslint,eslint,types\" \"tsc --noEmit --pretty\" \"tslint --fix -p . src/**/*.ts -t verbose\" \"eslint --fix --ext .js,.ts src\" \"yarn test:types\""
  },
  "devDependencies": {
<<<<<<< HEAD
    "@babel/cli": "^7.5.5",
    "@babel/core": "^7.5.5",
    "@babel/plugin-proposal-nullish-coalescing-operator": "^7.8.3",
    "@babel/plugin-proposal-object-rest-spread": "^7.5.5",
    "@babel/plugin-proposal-optional-chaining": "^7.8.3",
    "@babel/preset-env": "^7.5.5",
=======
    "@fortawesome/fontawesome-svg-core": "^1.2.30",
    "@fortawesome/free-solid-svg-icons": "^5.14.0",
    "@fortawesome/vue-fontawesome": "^0.1.10",
>>>>>>> bf78f628
    "@mdi/font": "^4.5.95",
    "@types/jest": "^24.9.1",
    "@types/node": "^12.6.8",
    "@vue/test-utils": "^1.0.0-beta.29",
    "autoprefixer": "^9.6.1",
    "babel-loader": "^8.0.6",
    "babel-plugin-detective": "^2.0.0",
    "babel-plugin-module-resolver": "^3.2.0",
    "babel-plugin-transform-define": "^1.3.1",
    "babel-polyfill": "^6.26.0",
    "concurrently": "^4.1.1",
    "cssnano": "^4.1.10",
    "dotenv": "^8.0.0",
    "eslint-plugin-jest": "^22.13.6",
    "file-loader": "^4.1.0",
    "fork-ts-checker-webpack-plugin": "^1.6.0",
    "friendly-errors-webpack-plugin": "^1.7.0",
    "happypack": "^5.0.1",
    "identity-obj-proxy": "^3.0.0",
    "jest-canvas-mock": "^2.1.0",
    "mini-css-extract-plugin": "^0.8.0",
    "optimize-css-assets-webpack-plugin": "^5.0.3",
    "postcss-loader": "^3.0.0",
    "pug": "^2.0.4",
    "pug-loader": "^2.4.0",
    "sass-loader": "^10.0.2",
    "style-loader": "^0.23.1",
    "stylus": "^0.54.5",
    "stylus-loader": "^3.0.2",
    "ts-loader": "^6.2.2",
    "tslint": "^5.20.1",
    "url-loader": "^2.1.0",
    "vue-meta": "^2.4.0",
    "vue-router": "^3.0.7",
    "vuetify-loader": "^1.3.0",
    "webpack-dev-server": "^3.7.2"
  },
  "peerDependencies": {
    "vue": "^3.0.0-rc.5"
  },
  "publishConfig": {
    "access": "public"
  },
  "vetur": {
    "tags": "dist/json/tags.json",
    "attributes": "dist/json/attributes.json"
  },
  "web-types": "dist/json/web-types.json"
}<|MERGE_RESOLUTION|>--- conflicted
+++ resolved
@@ -64,18 +64,9 @@
     "lint:fix": "concurrently -n \"tsc,tslint,eslint,types\" \"tsc --noEmit --pretty\" \"tslint --fix -p . src/**/*.ts -t verbose\" \"eslint --fix --ext .js,.ts src\" \"yarn test:types\""
   },
   "devDependencies": {
-<<<<<<< HEAD
-    "@babel/cli": "^7.5.5",
-    "@babel/core": "^7.5.5",
-    "@babel/plugin-proposal-nullish-coalescing-operator": "^7.8.3",
-    "@babel/plugin-proposal-object-rest-spread": "^7.5.5",
-    "@babel/plugin-proposal-optional-chaining": "^7.8.3",
-    "@babel/preset-env": "^7.5.5",
-=======
     "@fortawesome/fontawesome-svg-core": "^1.2.30",
     "@fortawesome/free-solid-svg-icons": "^5.14.0",
     "@fortawesome/vue-fontawesome": "^0.1.10",
->>>>>>> bf78f628
     "@mdi/font": "^4.5.95",
     "@types/jest": "^24.9.1",
     "@types/node": "^12.6.8",
