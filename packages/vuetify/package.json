--- conflicted
+++ resolved
@@ -1,11 +1,7 @@
 {
   "name": "vuetify",
   "description": "Vue.js 2 Semantic Component Framework",
-<<<<<<< HEAD
   "version": "2.0.0-alpha.4",
-=======
-  "version": "1.5.1",
->>>>>>> 55c49a36
   "author": {
     "name": "John Leider",
     "email": "john@vuetifyjs.com"
@@ -42,12 +38,8 @@
   "devDependencies": {
     "@types/jest": "^22.2.3",
     "@types/node": "^10.12.0",
-<<<<<<< HEAD
     "@vue/test-utils": "^1.0.0-beta.27",
-    "autoprefixer": "^9.3.1",
-=======
     "autoprefixer": "^9.4.7",
->>>>>>> 55c49a36
     "avoriaz": "^6.3.0",
     "babel-cli": "^6.26.0",
     "babel-core": "^6.26.3",
@@ -62,39 +54,23 @@
     "cross-env": "^5.2.0",
     "css-loader": "^2.1.0",
     "css-mqpacker": "^7.0.0",
-<<<<<<< HEAD
-    "cssnano": "^4.1.7",
-    "eslint": "^5.12.0",
-    "eslint-loader": "^2.1.1",
-    "eslint-plugin-jest": "^22.1.3",
-    "file-loader": "^1.1.11",
-    "fork-ts-checker-webpack-plugin": "^0.4.14",
-    "friendly-errors-webpack-plugin": "^1.7.0",
-    "happypack": "^5.0.0",
-    "identity-obj-proxy": "^3.0.0",
-    "mini-css-extract-plugin": "^0.4.4",
-    "node-sass": "^4.11.0",
-=======
     "cssnano": "^4.1.8",
-    "dotenv": "^6.2.0",
     "eslint": "^5.13.0",
     "eslint-loader": "^2.1.2",
+    "eslint-plugin-jest": "^22.1.3",
     "file-loader": "^3.0.1",
     "fork-ts-checker-webpack-plugin": "^0.5.2",
     "friendly-errors-webpack-plugin": "^1.7.0",
     "happypack": "^5.0.1",
+    "identity-obj-proxy": "^3.0.0",
     "mini-css-extract-plugin": "^0.5.0",
->>>>>>> 55c49a36
+    "node-sass": "^4.11.0",
     "optimize-css-assets-webpack-plugin": "^5.0.1",
     "postcss-loader": "^3.0.0",
     "pug": "^2.0.3",
     "pug-loader": "^2.4.0",
-<<<<<<< HEAD
-    "rimraf": "^2.6.2",
+    "rimraf": "^2.6.3",
     "sass-loader": "^7.1.0",
-=======
-    "rimraf": "^2.6.3",
->>>>>>> 55c49a36
     "style-loader": "^0.23.1",
     "stylus": "^0.54.5",
     "stylus-loader": "^3.0.2",
@@ -106,17 +82,10 @@
     "vue-router": "^3.0.2",
     "vue-template-es2015-compiler": "^1.8.2",
     "vuetify-loader": "^0.2.0",
-<<<<<<< HEAD
-    "webpack": "^4.23.1",
-    "webpack-cli": "^3.1.2",
-    "webpack-dev-server": "^3.1.14",
-    "webpack-merge": "^4.1.4"
-=======
     "webpack": "^4.29.3",
     "webpack-cli": "^3.2.3",
     "webpack-dev-server": "^3.1.14",
     "webpack-merge": "^4.2.1"
->>>>>>> 55c49a36
   },
   "peerDependencies": {
     "vue": "^2.5.18"
