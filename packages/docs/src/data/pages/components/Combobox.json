{
  "title": "header",
  "titleText": "headerText",
  "file": "components/VCombobox",
  "children": [
    {
      "type": "section",
      "children": [
        {
          "type": "usage-new",
          "value": {
            "booleans": [
              "hide-selected",
              "multiple",
              "persistent-hint",
              "small-chips",
              "clearable"
            ]
          }
        },
        {
          "type": "alert",
          "lang": "Components.Selects.objectAlert",
          "value": "error"
        }
      ]
    },
    {
      "type": "section",
      "children": [
        {
          "type": "api",
          "value": [ "v-combobox" ]
        }
      ]
    },
    {
      "type": "section",
      "children": [
        {
<<<<<<< HEAD
=======
          "type": "playground",
          "value": "playground"
        },
        {
          "type": "alert",
          "lang": "Components.Selects.autocompleteAlert",
          "value": "info"
        }
      ]
    },
    {
      "type": "section",
      "children": [
        {
>>>>>>> e97e6c44
          "type": "examples",
          "value": [
            "simple/combobox-multiple",
            "simple/dense",
            "intermediate/no-data",
            "intermediate/advanced"
          ]
        }
      ]
    },
    {
      "type": "section",
      "children": [
        {
          "type": "up-next",
          "value": [
            "components/autocompletes",
            "components/forms",
            "components/selects"
          ]
        }
      ]
    }
  ]
}<|MERGE_RESOLUTION|>--- conflicted
+++ resolved
@@ -22,6 +22,11 @@
           "type": "alert",
           "lang": "Components.Selects.objectAlert",
           "value": "error"
+        },
+        {
+          "type": "alert",
+          "lang": "Components.Selects.autocompleteAlert",
+          "value": "info"
         }
       ]
     },
@@ -38,23 +43,6 @@
       "type": "section",
       "children": [
         {
-<<<<<<< HEAD
-=======
-          "type": "playground",
-          "value": "playground"
-        },
-        {
-          "type": "alert",
-          "lang": "Components.Selects.autocompleteAlert",
-          "value": "info"
-        }
-      ]
-    },
-    {
-      "type": "section",
-      "children": [
-        {
->>>>>>> e97e6c44
           "type": "examples",
           "value": [
             "simple/combobox-multiple",
