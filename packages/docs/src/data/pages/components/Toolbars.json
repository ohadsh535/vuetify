{
  "title": "header",
  "titleText": "headerText",
  "file": "components/VToolbar",
  "mdSpec": {
    "version": "1",
    "link": "https://material.io/archive/guidelines/components/toolbars.html"
  },
  "children": [
    {
      "type": "section",
      "children": [
        {
          "type": "usage-new",
          "value": {
            "booleans": [
              "image",
              "collapse",
              "dense",
              "extended",
              "flat",
              "prominent",
              "short"
            ],
            "sliders": [
<<<<<<< HEAD
              "elevation",
              {
                "prop": "height",
                "attrs": {
                  "min": 0,
                  "max": 250
                }
              },
              {
                "prop": "extension-height",
                "attrs": {
                  "min": 0,
                  "max": 350
                }
=======
              {
                "prop": "elevation",
                "attrs": {
                  "min": 2,
                  "max": 24
                },
                "value": 2
>>>>>>> f1104a1b
              }
            ],
            "selects": [
              {
                "prop": "color",
                "label": "Color",
                "attrs": {
                  "items": [
                    "primary",
                    "orange",
                    "yellow",
                    "green",
                    "blue",
                    "purple"
                  ]
                }
              }
            ]
          }
        },
        {
          "type": "alert",
          "lang": "buttonMargin",
          "value": "warning"
        }
      ]
    },
    {
      "type": "section",
      "children": [
        {
          "type": "api",
          "value": [
            "v-toolbar",
            "v-toolbar-title",
            "v-toolbar-items"
          ]
        }
      ]
    },
    {
      "type": "section",
      "children": [
        {
          "type": "examples",
          "value": [
            "simple/prominent",
            "simple/dense",
            "simple/light-and-dark",
            "simple/variations",
            "simple/background",
            "simple/extended",
            "simple/extension-height",
            "simple/collapse",
            "intermediate/flexible-and-card",
            "intermediate/floating-with-search",
            "intermediate/contextual-action-bar"
          ]
        }
      ]
    },
    {
      "type": "section",
      "children": [
        {
          "type": "up-next",
          "value": [
            "components/buttons",
            "components/footer",
            "components/tabs"
          ]
        }
      ]
    }
  ]
}<|MERGE_RESOLUTION|>--- conflicted
+++ resolved
@@ -23,22 +23,6 @@
               "short"
             ],
             "sliders": [
-<<<<<<< HEAD
-              "elevation",
-              {
-                "prop": "height",
-                "attrs": {
-                  "min": 0,
-                  "max": 250
-                }
-              },
-              {
-                "prop": "extension-height",
-                "attrs": {
-                  "min": 0,
-                  "max": 350
-                }
-=======
               {
                 "prop": "elevation",
                 "attrs": {
@@ -46,7 +30,6 @@
                   "max": 24
                 },
                 "value": 2
->>>>>>> f1104a1b
               }
             ],
             "selects": [
