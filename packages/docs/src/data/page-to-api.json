--- conflicted
+++ resolved
@@ -211,8 +211,4 @@
     "v-slide-y-transition",
     "v-slide-y-reverse-transition"
   ]
-<<<<<<< HEAD
-
-=======
->>>>>>> 28e9e9d2
 }