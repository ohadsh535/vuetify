--- conflicted
+++ resolved
@@ -26,8 +26,6 @@
 
   export default {
     mixins: [Usage],
-<<<<<<< HEAD
-=======
 
     computed: {
       hasElevation () {
@@ -39,6 +37,5 @@
         )
       },
     },
->>>>>>> f1104a1b
   }
 </script>