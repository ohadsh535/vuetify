<template>
  <v-data-table
    :headers="headers"
    :items="desserts"
    class="elevation-1"
  >
    <template v-slot:headerCell="props">
      <v-tooltip bottom>
        <template v-slot:activator="{ on }">
          <span v-on="on">
            {{ props.header.text }}
          </span>
        </template>
        <span>
          {{ props.header.text }}
        </span>
      </v-tooltip>
    </template>
<<<<<<< HEAD
=======
    <template v-slot:items="props">
      <td>{{ props.item.name }}</td>
      <td class="text-xs-right">{{ props.item.calories }}</td>
      <td class="text-xs-right">{{ props.item.fat }}</td>
      <td class="text-xs-right">{{ props.item.carbs }}</td>
      <td class="text-xs-right">{{ props.item.protein }}</td>
      <td class="text-xs-right">{{ props.item.iron }}</td>
    </template>
>>>>>>> 9af6b95f
  </v-data-table>
</template>

<script>
  export default {
    data () {
      return {
        headers: [
          {
            text: 'Dessert (100g serving)',
            align: 'left',
            sortable: false,
            value: 'name'
          },
          { text: 'Calories', value: 'calories' },
          { text: 'Fat (g)', value: 'fat' },
          { text: 'Carbs (g)', value: 'carbs' },
          { text: 'Protein (g)', value: 'protein' },
          { text: 'Iron (%)', value: 'iron' }
        ],
        desserts: [
          {
            name: 'Frozen Yogurt',
            calories: 159,
            fat: 6.0,
            carbs: 24,
            protein: 4.0,
            iron: '1%'
          },
          {
            name: 'Ice cream sandwich',
            calories: 237,
            fat: 9.0,
            carbs: 37,
            protein: 4.3,
            iron: '1%'
          },
          {
            name: 'Eclair',
            calories: 262,
            fat: 16.0,
            carbs: 23,
            protein: 6.0,
            iron: '7%'
          },
          {
            name: 'Cupcake',
            calories: 305,
            fat: 3.7,
            carbs: 67,
            protein: 4.3,
            iron: '8%'
          },
          {
            name: 'Gingerbread',
            calories: 356,
            fat: 16.0,
            carbs: 49,
            protein: 3.9,
            iron: '16%'
          },
          {
            name: 'Jelly bean',
            calories: 375,
            fat: 0.0,
            carbs: 94,
            protein: 0.0,
            iron: '0%'
          },
          {
            name: 'Lollipop',
            calories: 392,
            fat: 0.2,
            carbs: 98,
            protein: 0,
            iron: '2%'
          },
          {
            name: 'Honeycomb',
            calories: 408,
            fat: 3.2,
            carbs: 87,
            protein: 6.5,
            iron: '45%'
          },
          {
            name: 'Donut',
            calories: 452,
            fat: 25.0,
            carbs: 51,
            protein: 4.9,
            iron: '22%'
          },
          {
            name: 'KitKat',
            calories: 518,
            fat: 26.0,
            carbs: 65,
            protein: 7,
            iron: '6%'
          }
        ]
      }
    }
  }
</script><|MERGE_RESOLUTION|>--- conflicted
+++ resolved
@@ -16,17 +16,6 @@
         </span>
       </v-tooltip>
     </template>
-<<<<<<< HEAD
-=======
-    <template v-slot:items="props">
-      <td>{{ props.item.name }}</td>
-      <td class="text-xs-right">{{ props.item.calories }}</td>
-      <td class="text-xs-right">{{ props.item.fat }}</td>
-      <td class="text-xs-right">{{ props.item.carbs }}</td>
-      <td class="text-xs-right">{{ props.item.protein }}</td>
-      <td class="text-xs-right">{{ props.item.iron }}</td>
-    </template>
->>>>>>> 9af6b95f
   </v-data-table>
 </template>
 
