--- conflicted
+++ resolved
@@ -14,20 +14,8 @@
       :items-per-page="-1"
       class="component-parameters pa-2"
     >
-<<<<<<< HEAD
-      <v-layout slot-scope="props" wrap>
-        <v-flex
-          v-for="item in props.items"
-          :key="item.name"
-          xs12
-          grey
-          lighten-2
-          mt-2
-        >
-=======
       <template v-slot:item="{ item }">
         <v-flex xs12 grey lighten-2 mt-2>
->>>>>>> 9af6b95f
           <v-layout wrap px-2 py-1>
             <v-flex
               v-for="(header, i) in headers"
@@ -86,7 +74,7 @@
             </v-flex>
           </v-layout>
         </v-flex>
-      </v-layout>
+      </template>
     </v-data-iterator>
   </div>
 </template>
