--- conflicted
+++ resolved
@@ -1,10 +1,6 @@
 {
   "name": "@vuetify/api-generator",
-<<<<<<< HEAD
-  "version": "2.5.0-beta.0",
-=======
   "version": "2.5.2",
->>>>>>> 0ec9d53c
   "private": true,
   "description": "",
   "main": "src/index.js",
@@ -21,11 +17,7 @@
     "deepmerge": "^4.0.0",
     "rimraf": "^3.0.2",
     "vue": "^2.6.11",
-<<<<<<< HEAD
-    "vuetify": "^2.5.0-beta.0"
-=======
     "vuetify": "^2.5.2"
->>>>>>> 0ec9d53c
   },
   "devDependencies": {
     "@babel/node": "^7.5.5",
