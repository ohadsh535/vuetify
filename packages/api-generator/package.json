--- conflicted
+++ resolved
@@ -1,10 +1,6 @@
 {
   "name": "@vuetify/api-generator",
-<<<<<<< HEAD
   "version": "2.3.0-beta.8",
-=======
-  "version": "2.2.33",
->>>>>>> 7571372c
   "private": true,
   "description": "",
   "main": "dist/api.js",
@@ -18,13 +14,8 @@
   "license": "ISC",
   "dependencies": {
     "deepmerge": "^4.0.0",
-<<<<<<< HEAD
-    "vue": "^2.6.10",
+    "vue": "^2.6.11",
     "vuetify": "^2.3.0-beta.8"
-=======
-    "vue": "^2.6.11",
-    "vuetify": "^2.2.33"
->>>>>>> 7571372c
   },
   "devDependencies": {
     "@babel/node": "^7.5.5",
