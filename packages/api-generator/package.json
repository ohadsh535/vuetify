--- conflicted
+++ resolved
@@ -1,10 +1,6 @@
 {
   "name": "@vuetify/api-generator",
-<<<<<<< HEAD
   "version": "2.0.0-alpha.9",
-=======
-  "version": "1.5.7",
->>>>>>> a0ab9ff2
   "private": true,
   "description": "",
   "main": "dist/api.js",
@@ -16,15 +12,11 @@
   "license": "ISC",
   "dependencies": {
     "deepmerge": "^2.2.1",
-<<<<<<< HEAD
-    "vuetify": "^2.0.0-alpha.9"
-=======
-    "vue": "^2.6.5",
-    "vuetify": "^1.5.7"
+    "vuetify": "^2.0.0-alpha.9",
+    "vue": "^2.6.5"
   },
   "devDependencies": {
     "babel-cli": "^6.26.0",
     "babel-preset-env": "^1.6.1"
->>>>>>> a0ab9ff2
   }
 }