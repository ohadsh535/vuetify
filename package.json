--- conflicted
+++ resolved
@@ -1,10 +1,6 @@
 {
   "name": "vuetify",
-<<<<<<< HEAD
   "version": "1.2.10",
-=======
-  "version": "1.3.0-beta.0",
->>>>>>> 646a3eeb
   "author": {
     "name": "John Leider",
     "email": "john@vuetifyjs.com"
